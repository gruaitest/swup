--- conflicted
+++ resolved
@@ -7,16 +7,15 @@
 import { AnimationDirection } from './getAnimationPromises.js';
 
 export interface HookDefinitions {
-<<<<<<< HEAD
 	'animation:out:start': undefined;
 	'animation:out:end': undefined;
 	'animation:in:start': undefined;
 	'animation:in:end': undefined;
 	'animation:skip': undefined;
-	'animation:await': { selector: Options['animationSelector']; direction: AnimationDirection };
+	'animation:await': { direction: AnimationDirection };
 	'cache:clear': undefined;
 	'cache:set': { page: PageData };
-	'content:replace': { page: PageData; containers: Options['containers'] };
+	'content:replace': { page: PageData };
 	'content:scroll': { options: ScrollIntoViewOptions };
 	'fetch:request': { url: string; options: FetchOptions };
 	'fetch:error': { url: string; status: number; response: Response };
@@ -32,32 +31,6 @@
 	'swup:disable': undefined;
 	'visit:start': undefined;
 	'visit:end': undefined;
-=======
-	animationInDone: undefined;
-	animationInStart: undefined;
-	animationOutDone: undefined;
-	animationOutStart: undefined;
-	animationSkipped: undefined;
-	awaitAnimation: { direction: AnimationDirection };
-	cacheCleared: undefined;
-	clickLink: { el: HTMLAnchorElement; event: DelegateEvent<MouseEvent> };
-	disabled: undefined;
-	enabled: undefined;
-	fetchPage: { url: string; options: FetchOptions };
-	loadPage: { url: string; options: FetchOptions };
-	openPageInNewTab: { href: string };
-	pageCached: { page: PageData };
-	pageLoaded: { page: PageData; cache?: boolean };
-	pageView: { url: string; title: string };
-	popState: { event: PopStateEvent };
-	replaceContent: { page: PageData };
-	samePage: undefined;
-	samePageWithHash: { hash: string; options: ScrollIntoViewOptions };
-	scrollToContent: { options: ScrollIntoViewOptions };
-	serverError: { url: string; status: number; response: Response };
-	transitionStart: undefined;
-	transitionEnd: undefined;
->>>>>>> 1ef95468
 }
 
 export type HookArguments<T extends HookName> = HookDefinitions[T];
