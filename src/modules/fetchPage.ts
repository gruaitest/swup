--- conflicted
+++ resolved
@@ -2,45 +2,30 @@
 import { fetch } from '../helpers.js';
 import { TransitionOptions } from './loadPage.js';
 
-<<<<<<< HEAD
-export async function fetchPage(this: Swup, data: TransitionOptions): Promise<PageRecord> {
-	const headers = this.options.requestHeaders;
-	const { url } = data;
-
-	if (this.cache.exists(url)) {
-		await this.events.trigger('pageRetrievedFromCache');
-		return this.cache.getPage(url);
-=======
 export type PageData = {
 	url: string;
 	html: string;
 };
 
-export function fetchPage(this: Swup, data: TransitionOptions): Promise<PageData> {
+export async function fetchPage(this: Swup, data: TransitionOptions): Promise<PageData> {
 	const headers = this.options.requestHeaders;
 	const { url } = data;
 
 	const cachedPage = this.cache.getPage(url);
 	if (cachedPage) {
-		this.triggerEvent('pageRetrievedFromCache');
+		await this.events.trigger('pageRetrievedFromCache');
 		return Promise.resolve(cachedPage);
->>>>>>> 8f8f59c0
 	}
 
-	const page = await new Promise<PageRecord>((resolve, reject) => {
+	const page = await new Promise<PageData>((resolve, reject) => {
 		fetch({ ...data, headers }, (response) => {
-<<<<<<< HEAD
-			if (response.status === 500) {
-				this.events.trigger('serverError');
-=======
 			const {
 				status,
 				responseText: html,
 				responseURL: url = window.location.href
 			} = response;
 			if (status === 500) {
-				this.triggerEvent('serverError');
->>>>>>> 8f8f59c0
+				this.events.trigger('serverError');
 				reject(url);
 				return;
 			}
@@ -48,18 +33,10 @@
 				reject(url);
 				return;
 			}
-<<<<<<< HEAD
-			// render page
-			const cacheablePageData = { ...page, url };
-			this.cache.cacheUrl(cacheablePageData);
-			this.events.trigger('pageLoaded');
-			resolve(cacheablePageData);
-=======
 			const page = { url, html };
 			this.cache.cacheUrl(page);
-			this.triggerEvent('pageLoaded');
+			this.events.trigger('pageLoaded');
 			resolve(page);
->>>>>>> 8f8f59c0
 		});
 	});
 
