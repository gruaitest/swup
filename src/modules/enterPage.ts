--- conflicted
+++ resolved
@@ -1,8 +1,7 @@
 import Swup from '../Swup.js';
 
 export const enterPage = async function (this: Swup) {
-<<<<<<< HEAD
-	if (this.context.animate) {
+	if (this.context.transition.animate) {
 		const animation = this.hooks.trigger(
 			'awaitAnimation',
 			{ selector: this.options.animationSelector },
@@ -10,10 +9,6 @@
 				await Promise.all(this.getAnimationPromises({ selector, direction: 'in' }));
 			}
 		);
-=======
-	if (this.context.transition.animate) {
-		const animationPromises = this.getAnimationPromises('in');
->>>>>>> 8e95c782
 		await this.hooks.trigger('animationInStart', undefined, () => {
 			document.documentElement.classList.remove('is-animating');
 		});
