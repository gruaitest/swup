import Swup from '../Swup.js';
import { createHistoryRecord, updateHistoryRecord, getCurrentUrl, Location } from '../helpers.js';
import { FetchOptions } from '../modules/fetchPage.js';
import { ContextInitOptions, PageContext } from './Context.js';

export type HistoryAction = 'push' | 'replace';

export type PageLoadOptions = {
	animate?: boolean;
	transition?: string;
	history?: HistoryAction;
};

export function loadPage(
	this: Swup,
	url: string,
	options: PageLoadOptions & FetchOptions = {},
	context: Omit<ContextInitOptions, 'to'> = {}
) {
	// Check if the visit should be ignored
	if (this.shouldIgnoreVisit(url)) {
		window.location.href = url;
	} else {
		const { url: to, hash } = Location.fromUrl(url);
		this.context = this.createContext({ ...context, to, hash });
		this.performPageLoad(to, options);
	}
}

export async function performPageLoad(
	this: Swup,
	url: string,
	options: PageLoadOptions & FetchOptions = {}
) {
	if (typeof url !== 'string') {
		throw new Error(`loadPage requires a URL parameter`);
	}

	this.context.to!.url = Location.fromUrl(url).url;
	const { transition, animate, history: historyAction } = options;
	options.referrer = options.referrer || this.currentPageUrl;

	if (animate === false) {
		this.context.transition.animate = false;
	}
	if (historyAction) {
		this.context.history.action = historyAction;
	}

	// Clean up old transition classes and set custom transition name
	if (!this.context.transition.animate) {
		this.classes.clear();
	} else if (transition) {
		this.context.transition.name = transition;
	}

	try {
		await this.hooks.trigger('visit:start');

		// Create Promises for animation and page fetch
		const animationPromise = this.leavePage();
		const pagePromise = this.hooks.trigger(
<<<<<<< HEAD
			'page:request',
			{ url, options },
			async (context, { url, options, page }) => await (page || this.fetchPage(url, options))
=======
			'loadPage',
			{ url: this.context.to!.url, options },
			async (context, { options }) => await this.fetchPage(context.to!.url, options)
>>>>>>> 981c4dee
		);

		// Create history record if this is not a popstate call (with or without anchor)
		if (!this.context.history.popstate) {
			const newUrl = url + (this.context.scroll.target || '');
			if (this.context.history.action === 'replace') {
				updateHistoryRecord(newUrl);
			} else {
				createHistoryRecord(newUrl);
			}
		}

		this.currentPageUrl = getCurrentUrl();

		// When everything is ready, render the page
		const [page] = await Promise.all([pagePromise, animationPromise]);
		await this.renderPage(this.context.to!.url, page);
	} catch (error: unknown) {
		// Return early if error is undefined (probably aborted preload request)
		if (!error) {
			return;
		}

		// Log to console as we swallow almost all hook errors
		console.error(error);

		// Rewrite `skipPopStateHandling` to redirect manually when `history.go` is processed
		this.options.skipPopStateHandling = () => {
			window.location.href = this.context.to!.url;
			return true;
		};

		// Go back to the actual page we're still at
		history.go(-1);
	}
}<|MERGE_RESOLUTION|>--- conflicted
+++ resolved
@@ -60,15 +60,9 @@
 		// Create Promises for animation and page fetch
 		const animationPromise = this.leavePage();
 		const pagePromise = this.hooks.trigger(
-<<<<<<< HEAD
 			'page:request',
-			{ url, options },
-			async (context, { url, options, page }) => await (page || this.fetchPage(url, options))
-=======
-			'loadPage',
 			{ url: this.context.to!.url, options },
 			async (context, { options }) => await this.fetchPage(context.to!.url, options)
->>>>>>> 981c4dee
 		);
 
 		// Create history record if this is not a popstate call (with or without anchor)
