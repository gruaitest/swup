<<<<<<< HEAD
import delegate, { DelegateEventHandler, EventType } from 'delegate-it';
import { ParseSelector } from 'typed-query-selector/parser';
=======
import delegate, { EventType } from 'delegate-it';
import { ParseSelector } from 'typed-query-selector/parser.js';
>>>>>>> 4693e88b

export type Unsubscribe = {
	destroy: () => void;
};
export const delegateEvent = <Selector extends string, TEvent extends EventType>(
	selector: Selector,
	type: TEvent,
	callback: DelegateEventHandler<GlobalEventHandlersEventMap[TEvent]>,
	{ base = document, ...eventOptions } = {}
): Unsubscribe => {
	const controller = new AbortController();
	delegate<string, ParseSelector<Selector, HTMLElement>, TEvent>(
		base,
		selector,
		type,
		callback,
		eventOptions
	);
	return { destroy: () => controller.abort() };
};<|MERGE_RESOLUTION|>--- conflicted
+++ resolved
@@ -1,10 +1,5 @@
-<<<<<<< HEAD
 import delegate, { DelegateEventHandler, EventType } from 'delegate-it';
-import { ParseSelector } from 'typed-query-selector/parser';
-=======
-import delegate, { EventType } from 'delegate-it';
 import { ParseSelector } from 'typed-query-selector/parser.js';
->>>>>>> 4693e88b
 
 export type Unsubscribe = {
 	destroy: () => void;
