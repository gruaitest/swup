--- conflicted
+++ resolved
@@ -1,11 +1,7 @@
 <br>
 
 <p align="center">
-<<<<<<< HEAD
-Complete, flexible, extensible, and easy-to-use page transition library for your server-side rendered website.
-=======
   <img width="280" alt="swup" src="https://swup.js.org/assets/images/swup-logo.svg">
->>>>>>> 7f6f5913
 </p>
 
 <p align="center">
