/// <reference types="Cypress" />

// window._swup holds the swup instance

context('Window', () => {
    beforeEach(() => {
        cy.visit('/page1/');
    });

    it('should add swup class to html element', () => {
        cy.get('html').should('have.class', 'swup-enabled');
        cy.shouldHaveH1('Page 1');
    });

    it('should add data-swup attr to containers', () => {
        cy.get('[data-cy=container]').should('have.attr', 'data-swup', '0');
    });

    it('should prevent the default click event', () => {
        let triggered = false;
        let prevented = false;
        cy.document().then(document => {
            document.documentElement.addEventListener('click', (event) => {
                triggered = true
                prevented = event.defaultPrevented
            });
        });
        cy.triggerClickOnLink('/page2/');
        cy.window().should(() => {
            expect(triggered, 'event was not triggered').to.be.true;
            expect(prevented, 'preventDefault() was not called').to.be.true;
        });
    });

    it('should trigger a custom click event', () => {
        let triggered = false;
        cy.window().then(window => {
            window._swup.on('clickLink', () => triggered = true);
        });
        cy.triggerClickOnLink('/page2/');
        cy.window().should(() => {
            expect(triggered, 'event was not triggered').to.be.true;
        });
    });

    it('should transition to other pages', () => {
        cy.triggerClickOnLink('/page2/');
        cy.shouldBeAtPage('/page2/');
        cy.shouldHaveH1('Page 2');

        cy.wait(500); // Wait for transition finish
        cy.triggerClickOnLink('/page3/');
        cy.shouldBeAtPage('/page3/');
        cy.shouldHaveH1('Page 3');
    });

    it('should transition if no CSS transition is defined', () => {
        cy.window().then(window => {
            window.document.documentElement.classList.add('no-transitions');
        });
        cy.triggerClickOnLink('/page2/');
        cy.shouldBeAtPage('/page2/');
        cy.shouldHaveH1('Page 2');
    });

    it('should ignore links with data-no-swup attr', () => {
        cy.shouldNativelyLoadPageAfterAction('/page4/', () => {
            cy.get(`a[data-no-swup]`).first().click();
        });
    });

    // it('should ignore clicks when meta key pressed', () => {
    //     cy.triggerClickOnLink('/page2/', { metaKey: true });
    //     cy.wait(500);
    //     cy.shouldBeAtPage('/page1/');
    //     cy.shouldHaveH1('Page 1');
    // });

    it('should transition back to page 1 on popstate', () => {
        cy.triggerClickOnLink('/page2/');

        cy.wait(1000); // Wait for transition finish
        cy.window().then(window => {
            window.history.back();
            cy.shouldBeAtPage('/page1/');
            cy.shouldHaveH1('Page 1');
        });
    });

    it('should transition forward to page 2 on popstate', () => {
        cy.triggerClickOnLink('/page2/');

        cy.wait(1000); // Wait for transition finish
        cy.window().then(window => {
            window.history.back();
            window.history.forward();
            cy.shouldBeAtPage('/page2/');
            cy.shouldHaveH1('Page 2');
        });
    });

    it('should scroll to hash element and back to top', () => {
        cy.get('[data-cy=nav-to-anchor]').click();
        cy.shouldHaveElementInViewport('[data-cy=anchor]');

        cy.triggerClickOnLink('/page1/');
        cy.window().should(window => {
            expect(window.scrollY).equal(0);
        });
    });

    it('should scroll to id-based anchor', () => {
        cy.get('[data-cy=link-to-anchor-by-id]').click();
        cy.shouldHaveElementInViewport('[data-cy=anchor-by-id]');
    });

    it('should scroll to name-based anchor', () => {
        cy.get('[data-cy=link-to-anchor-by-name]').click();
        cy.shouldHaveElementInViewport('[data-cy=anchor-by-name]');
    });

    it('should scroll to anchor with special characters', () => {
        cy.get('[data-cy=link-to-anchor-with-colon]').click();
        cy.shouldHaveElementInViewport('[data-cy=anchor-with-colon]');
        cy.get('[data-cy=link-to-anchor-with-unicode]').click();
        cy.shouldHaveElementInViewport('[data-cy=anchor-with-unicode]');
    });

    it('should process transition classes', () => {
        cy.triggerClickOnLink('/page2/');
        cy.wait(300);
        cy.shouldHaveTransitionLeaveClasses('page2');
        cy.wait(300);
        cy.shouldHaveTransitionEnterClasses('page2');
        cy.wait(300);
        cy.shouldNotHaveTransitionClasses('page2');
    });

    it('should return plugin instance', () => {
        cy.window().then(window => {
            expect(typeof window._swup.findPlugin('ScrollPlugin')).equal('object');
        });
    });

    it('should remove swup class from html tag', () => {
        cy.window().then(window => {
            window._swup.destroy();
            cy.get('html').should('not.have.class', 'swup-enabled');
        });
    });

    it('should transition page and scroll on link with hash', () => {
        // go to page2 first
        cy.triggerClickOnLink('/page2/');
        cy.shouldBeAtPage('/page2/');

        cy.wait(500); // Wait for transition finish
        cy.triggerClickOnLink('/page1/#anchor');
        cy.shouldBeAtPage('/page1/#anchor');
        cy.shouldHaveH1('Page 1');
        cy.shouldHaveElementInViewport('[data-cy=anchor]');
    });

    it('should transition to pages using swup API', () => {
        cy.window().then(window => {
            window._swup.loadPage({ url: '/page2/' });
            cy.shouldBeAtPage('/page2/');
            cy.shouldHaveH1('Page 2');
        });
    });

    it('should update the body class', () => {
        cy.window().then(window => {
            window._swup.loadPage({ url: '/page2/' });
            cy.get('body').should('have.class', 'body2');
            cy.get('body').should('not.have.class', 'body1');
        });
    });

    it('should cache pages', () => {
        cy.window().then(window => {
            window._swup.loadPage({ url: '/page2/' });
            cy.shouldBeAtPage('/page2/');
            cy.window().should(() => {
                expect(window._swup.cache.getCurrentPage()).not.to.be.undefined;
            });
        });
    });

    it('should cache pages from absolute URLs', () => {
        cy.window().then(window => {
<<<<<<< HEAD
            window._swup.loadPage({ url: 'http://localhost:8080/page2/' });
=======
            window._swup.loadPage({ url: 'http://localhost:8274/page2/' });
>>>>>>> 86c5a4ff
            cy.shouldBeAtPage('/page2/');
            cy.window().should(() => {
                expect(window._swup.cache.getCurrentPage()).not.to.be.undefined;
            });
        });
    });
});<|MERGE_RESOLUTION|>--- conflicted
+++ resolved
@@ -189,11 +189,7 @@
 
     it('should cache pages from absolute URLs', () => {
         cy.window().then(window => {
-<<<<<<< HEAD
-            window._swup.loadPage({ url: 'http://localhost:8080/page2/' });
-=======
             window._swup.loadPage({ url: 'http://localhost:8274/page2/' });
->>>>>>> 86c5a4ff
             cy.shouldBeAtPage('/page2/');
             cy.window().should(() => {
                 expect(window._swup.cache.getCurrentPage()).not.to.be.undefined;
