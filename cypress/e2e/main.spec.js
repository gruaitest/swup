--- conflicted
+++ resolved
@@ -53,15 +53,9 @@
 		cy.wrapSwupInstance();
 	});
 
-<<<<<<< HEAD
 	it('should allow calling original page:request handler', function () {
-		this.swup.hooks.replace('page:request', (context, args, originalHandler) => {
-			return originalHandler(context, args);
-=======
-	it('should allow calling original loadPage handler', function () {
-		this.swup.hooks.replace('loadPage', (context, args, defaultHandler) => {
+		this.swup.hooks.replace('page:request', (context, args, defaultHandler) => {
 			return defaultHandler(context, args);
->>>>>>> e7ef91b5
 		});
 		this.swup.visit('/page-2.html');
 
